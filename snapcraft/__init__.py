--- conflicted
+++ resolved
@@ -16,22 +16,15 @@
 
 import logging
 import os
-<<<<<<< HEAD
-import subprocess
-=======
 import re
 import tarfile
->>>>>>> a3afab51
 import urllib.parse
 
 import snapcraft.common
 
-<<<<<<< HEAD
 
 logger = logging.getLogger(__name__)
 
-=======
->>>>>>> a3afab51
 
 class BasePlugin:
 
