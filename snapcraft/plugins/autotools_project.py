# -*- Mode:Python; indent-tabs-mode:nil; tab-width:4 -*-
#
# Copyright (C) 2015 Canonical Ltd
#
# This program is free software: you can redistribute it and/or modify
# it under the terms of the GNU General Public License version 3 as
# published by the Free Software Foundation.
#
# This program is distributed in the hope that it will be useful,
# but WITHOUT ANY WARRANTY; without even the implied warranty of
# MERCHANTABILITY or FITNESS FOR A PARTICULAR PURPOSE.  See the
# GNU General Public License for more details.
#
# You should have received a copy of the GNU General Public License
# along with this program.  If not, see <http://www.gnu.org/licenses/>.

import os
from snapcraft.plugins.make_project import MakePlugin


<<<<<<< HEAD
class AutotoolsPlugin(snapcraft.BasePlugin):
    def __init__(self, name, config, options):
        super().__init__(name, config, options)
        if self.options.configflags is None:
            self.options.configflags = ''
=======
class AutotoolsPlugin(MakePlugin):
    def __init__(self, name, options):
        super().__init__(name, options)
        if self.options.configflags is None:
            self.options.configflags = []
>>>>>>> 93cbf28e

    def build(self):
        if not os.path.exists(os.path.join(self.builddir, "configure")):
            if not self.run(['env', 'NOCONFIGURE=1', './autogen.sh']):
                return False
<<<<<<< HEAD
        if not self.run("./configure --prefix= " + self.options.configflags):
            return False
        return self.run("make all") and self.run("make install DESTDIR=" + self.installdir)
=======
        return self.run(['./configure', '--prefix='] + self.options.configflags) and \
            super().build()

    def snap_files(self):
        return (['*'], ['include'])
>>>>>>> 93cbf28e
<|MERGE_RESOLUTION|>--- conflicted
+++ resolved
@@ -18,32 +18,15 @@
 from snapcraft.plugins.make_project import MakePlugin
 
 
-<<<<<<< HEAD
-class AutotoolsPlugin(snapcraft.BasePlugin):
+class AutotoolsPlugin(MakePlugin):
     def __init__(self, name, config, options):
         super().__init__(name, config, options)
         if self.options.configflags is None:
-            self.options.configflags = ''
-=======
-class AutotoolsPlugin(MakePlugin):
-    def __init__(self, name, options):
-        super().__init__(name, options)
-        if self.options.configflags is None:
             self.options.configflags = []
->>>>>>> 93cbf28e
 
     def build(self):
         if not os.path.exists(os.path.join(self.builddir, "configure")):
             if not self.run(['env', 'NOCONFIGURE=1', './autogen.sh']):
                 return False
-<<<<<<< HEAD
-        if not self.run("./configure --prefix= " + self.options.configflags):
-            return False
-        return self.run("make all") and self.run("make install DESTDIR=" + self.installdir)
-=======
         return self.run(['./configure', '--prefix='] + self.options.configflags) and \
-            super().build()
-
-    def snap_files(self):
-        return (['*'], ['include'])
->>>>>>> 93cbf28e
+            super().build()