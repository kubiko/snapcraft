--- conflicted
+++ resolved
@@ -23,17 +23,10 @@
 
 class UbuntuPlugin(snapcraft.BasePlugin):
 
-<<<<<<< HEAD
     def __init__(self, name, config, options):
         super().__init__(name, config, options)
-        self.downloadablePackages = []
-        self.includedPackages = []
-=======
-    def __init__(self, name, options):
-        super().__init__(name, options)
         self.downloadable_packages = []
         self.included_packages = []
->>>>>>> 93cbf28e
         if options.package:
             self.included_packages.append(options.package)
         else:
