--- conflicted
+++ resolved
@@ -19,18 +19,10 @@
 
 class Python2Plugin(snapcraft.BasePlugin):
 
-<<<<<<< HEAD
-    def __init__(self, name, options):
-        super().__init__(name, options)
-
-        class UbuntuOptions:
-            packages = ["python-dev", "python-setuptools"]
-        self.ubuntu = ubuntu.UbuntuPlugin(name, UbuntuOptions())
-=======
     _PLUGIN_STAGE_PACKAGES = [
         'python-dev',
+        'python-setuptools',
     ]
->>>>>>> a58e9193
 
     # note that we don't need to set PYTHONHOME here,
     # python discovers this automatically from it installed
