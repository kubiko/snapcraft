--- conflicted
+++ resolved
@@ -128,11 +128,7 @@
     set -x
     cp -rT $PLAINBOX_PROVIDER_DATA/dependencies .
     sed -i '/after/d' snapcraft.yaml
-<<<<<<< HEAD
     ${SNAPCRAFT} build
-    test $? = 1 || exit 1
-=======
-    ${SNAPCRAFT} snap
     test $? = 1 || exit 1
 
 id: snapcraft/normal/bzr-head
@@ -209,5 +205,4 @@
     ${SNAPCRAFT} pull
     test "$(git -C parts/git/src log -2 --oneline | cut -d' ' -f2 | tr '\n' ' ')" = "3 1 "
     ${SNAPCRAFT} pull
-    test "$(git -C parts/git/src log -2 --oneline | cut -d' ' -f2 | tr '\n' ' ')" = "3 1 "
->>>>>>> 62cbba02
+    test "$(git -C parts/git/src log -2 --oneline | cut -d' ' -f2 | tr '\n' ' ')" = "3 1 "